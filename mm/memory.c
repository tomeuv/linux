--- conflicted
+++ resolved
@@ -1369,20 +1369,6 @@
 		if (is_device_private_entry(entry) ||
 		    is_device_exclusive_entry(entry)) {
 			struct page *page = pfn_swap_entry_to_page(entry);
-<<<<<<< HEAD
-
-			if (unlikely(details && details->check_mapping)) {
-				/*
-				 * unmap_shared_mapping_pages() wants to
-				 * invalidate cache without truncating:
-				 * unmap shared but keep private pages.
-				 */
-				if (details->check_mapping !=
-				    page_rmapping(page))
-					continue;
-			}
-=======
->>>>>>> df0cc57e
 
 			if (unlikely(zap_skip_check_mapping(details, page)))
 				continue;
@@ -4040,23 +4026,10 @@
 				return ret;
 		}
 
-<<<<<<< HEAD
-		if (vmf->prealloc_pte) {
-			vmf->ptl = pmd_lock(vma->vm_mm, vmf->pmd);
-			if (likely(pmd_none(*vmf->pmd))) {
-				mm_inc_nr_ptes(vma->vm_mm);
-				pmd_populate(vma->vm_mm, vmf->pmd, vmf->prealloc_pte);
-				vmf->prealloc_pte = NULL;
-			}
-			spin_unlock(vmf->ptl);
-		} else if (unlikely(pte_alloc(vma->vm_mm, vmf->pmd))) {
-=======
 		if (vmf->prealloc_pte)
 			pmd_install(vma->vm_mm, vmf->pmd, &vmf->prealloc_pte);
 		else if (unlikely(pte_alloc(vma->vm_mm, vmf->pmd)))
->>>>>>> df0cc57e
 			return VM_FAULT_OOM;
-		}
 	}
 
 	/* See comment in handle_pte_fault() */
