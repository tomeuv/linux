--- conflicted
+++ resolved
@@ -1815,49 +1815,6 @@
 	bio_put(bio);
 }
 
-<<<<<<< HEAD
-/*
- * IO done from prepare_write is pretty simple, we just unlock
- * the structs in the extent tree when done, and set the uptodate bits
- * as appropriate.
- */
-static void end_bio_extent_preparewrite(struct bio *bio, int err)
-{
-	const int uptodate = test_bit(BIO_UPTODATE, &bio->bi_flags);
-	struct bio_vec *bvec = bio->bi_io_vec + bio->bi_vcnt - 1;
-	struct extent_io_tree *tree;
-	u64 start;
-	u64 end;
-
-	do {
-		struct page *page = bvec->bv_page;
-		struct extent_state *cached = NULL;
-		tree = &BTRFS_I(page->mapping->host)->io_tree;
-
-		start = ((u64)page->index << PAGE_CACHE_SHIFT) +
-			bvec->bv_offset;
-		end = start + bvec->bv_len - 1;
-
-		if (--bvec >= bio->bi_io_vec)
-			prefetchw(&bvec->bv_page->flags);
-
-		if (uptodate) {
-			set_extent_uptodate(tree, start, end, &cached,
-					    GFP_ATOMIC);
-		} else {
-			ClearPageUptodate(page);
-			SetPageError(page);
-		}
-
-		unlock_extent_cached(tree, start, end, &cached, GFP_ATOMIC);
-
-	} while (bvec >= bio->bi_io_vec);
-
-	bio_put(bio);
-}
-
-=======
->>>>>>> 56299378
 struct bio *
 btrfs_bio_alloc(struct block_device *bdev, u64 first_sector, int nr_vecs,
 		gfp_t gfp_flags)
@@ -2049,11 +2006,7 @@
 			char *userpage;
 			struct extent_state *cached = NULL;
 
-<<<<<<< HEAD
-			iosize = PAGE_CACHE_SIZE - page_offset;
-=======
 			iosize = PAGE_CACHE_SIZE - pg_offset;
->>>>>>> 56299378
 			userpage = kmap_atomic(page, KM_USER0);
 			memset(userpage + pg_offset, 0, iosize);
 			flush_dcache_page(page);
@@ -2731,131 +2684,6 @@
 }
 
 /*
-<<<<<<< HEAD
- * simple commit_write call, set_range_dirty is used to mark both
- * the pages and the extent records as dirty
- */
-int extent_commit_write(struct extent_io_tree *tree,
-			struct inode *inode, struct page *page,
-			unsigned from, unsigned to)
-{
-	loff_t pos = ((loff_t)page->index << PAGE_CACHE_SHIFT) + to;
-
-	set_page_extent_mapped(page);
-	set_page_dirty(page);
-
-	if (pos > inode->i_size) {
-		i_size_write(inode, pos);
-		mark_inode_dirty(inode);
-	}
-	return 0;
-}
-
-int extent_prepare_write(struct extent_io_tree *tree,
-			 struct inode *inode, struct page *page,
-			 unsigned from, unsigned to, get_extent_t *get_extent)
-{
-	u64 page_start = (u64)page->index << PAGE_CACHE_SHIFT;
-	u64 page_end = page_start + PAGE_CACHE_SIZE - 1;
-	u64 block_start;
-	u64 orig_block_start;
-	u64 block_end;
-	u64 cur_end;
-	struct extent_map *em;
-	unsigned blocksize = 1 << inode->i_blkbits;
-	size_t page_offset = 0;
-	size_t block_off_start;
-	size_t block_off_end;
-	int err = 0;
-	int iocount = 0;
-	int ret = 0;
-	int isnew;
-
-	set_page_extent_mapped(page);
-
-	block_start = (page_start + from) & ~((u64)blocksize - 1);
-	block_end = (page_start + to - 1) | (blocksize - 1);
-	orig_block_start = block_start;
-
-	lock_extent(tree, page_start, page_end, GFP_NOFS);
-	while (block_start <= block_end) {
-		em = get_extent(inode, page, page_offset, block_start,
-				block_end - block_start + 1, 1);
-		if (IS_ERR(em) || !em)
-			goto err;
-
-		cur_end = min(block_end, extent_map_end(em) - 1);
-		block_off_start = block_start & (PAGE_CACHE_SIZE - 1);
-		block_off_end = block_off_start + blocksize;
-		isnew = clear_extent_new(tree, block_start, cur_end, GFP_NOFS);
-
-		if (!PageUptodate(page) && isnew &&
-		    (block_off_end > to || block_off_start < from)) {
-			void *kaddr;
-
-			kaddr = kmap_atomic(page, KM_USER0);
-			if (block_off_end > to)
-				memset(kaddr + to, 0, block_off_end - to);
-			if (block_off_start < from)
-				memset(kaddr + block_off_start, 0,
-				       from - block_off_start);
-			flush_dcache_page(page);
-			kunmap_atomic(kaddr, KM_USER0);
-		}
-		if ((em->block_start != EXTENT_MAP_HOLE &&
-		     em->block_start != EXTENT_MAP_INLINE) &&
-		    !isnew && !PageUptodate(page) &&
-		    (block_off_end > to || block_off_start < from) &&
-		    !test_range_bit(tree, block_start, cur_end,
-				    EXTENT_UPTODATE, 1, NULL)) {
-			u64 sector;
-			u64 extent_offset = block_start - em->start;
-			size_t iosize;
-			sector = (em->block_start + extent_offset) >> 9;
-			iosize = (cur_end - block_start + blocksize) &
-				~((u64)blocksize - 1);
-			/*
-			 * we've already got the extent locked, but we
-			 * need to split the state such that our end_bio
-			 * handler can clear the lock.
-			 */
-			set_extent_bit(tree, block_start,
-				       block_start + iosize - 1,
-				       EXTENT_LOCKED, 0, NULL, NULL, GFP_NOFS);
-			ret = submit_extent_page(READ, tree, page,
-					 sector, iosize, page_offset, em->bdev,
-					 NULL, 1,
-					 end_bio_extent_preparewrite, 0,
-					 0, 0);
-			if (ret && !err)
-				err = ret;
-			iocount++;
-			block_start = block_start + iosize;
-		} else {
-			struct extent_state *cached = NULL;
-
-			set_extent_uptodate(tree, block_start, cur_end, &cached,
-					    GFP_NOFS);
-			unlock_extent_cached(tree, block_start, cur_end,
-					     &cached, GFP_NOFS);
-			block_start = cur_end + 1;
-		}
-		page_offset = block_start & (PAGE_CACHE_SIZE - 1);
-		free_extent_map(em);
-	}
-	if (iocount) {
-		wait_extent_bit(tree, orig_block_start,
-				block_end, EXTENT_LOCKED);
-	}
-	check_page_uptodate(tree, page);
-err:
-	/* FIXME, zero out newly allocated blocks on error */
-	return err;
-}
-
-/*
-=======
->>>>>>> 56299378
  * a helper for releasepage, this tests for areas of the page that
  * are locked or under IO and drops the related state bits if it is safe
  * to drop the page.
