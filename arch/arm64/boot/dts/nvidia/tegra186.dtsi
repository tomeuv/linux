--- conflicted
+++ resolved
@@ -457,8 +457,6 @@
 		};
 	};
 
-<<<<<<< HEAD
-=======
 	smmu: iommu@12000000 {
 		compatible = "arm,mmu-500";
 		reg = <0 0x12000000 0 0x800000>;
@@ -532,7 +530,6 @@
 		#iommu-cells = <1>;
 	};
 
->>>>>>> 661e50bc
 	host1x@13e00000 {
 		compatible = "nvidia,tegra186-host1x", "simple-bus";
 		reg = <0x0 0x13e00000 0x0 0x10000>,
@@ -549,8 +546,6 @@
 		#size-cells = <1>;
 
 		ranges = <0x15000000 0x0 0x15000000 0x01000000>;
-<<<<<<< HEAD
-=======
 		iommus = <&smmu TEGRA186_SID_HOST1X>;
 
 		dpaux1: dpaux@15040000 {
@@ -674,7 +669,6 @@
 
 			power-domains = <&bpmp TEGRA186_POWER_DOMAIN_DISP>;
 		};
->>>>>>> 661e50bc
 
 		vic@15340000 {
 			compatible = "nvidia,tegra186-vic";
@@ -687,8 +681,6 @@
 
 			power-domains = <&bpmp TEGRA186_POWER_DOMAIN_VIC>;
 		};
-<<<<<<< HEAD
-=======
 
 		dsib: dsi@15400000 {
 			compatible = "nvidia,tegra186-dsi";
@@ -824,7 +816,6 @@
 
 			power-domains = <&bpmp TEGRA186_POWER_DOMAIN_DISP>;
 		};
->>>>>>> 661e50bc
 	};
 
 	gpu@17000000 {
