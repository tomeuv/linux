/*
 * Device Tree support for Rockchip SoCs
 *
 * Copyright (c) 2013 MundoReader S.L.
 * Author: Heiko Stuebner <heiko@sntech.de>
 *
 * This program is free software; you can redistribute it and/or modify
 * it under the terms of the GNU General Public License as published by
 * the Free Software Foundation; either version 2 of the License, or
 * (at your option) any later version.
 *
 * This program is distributed in the hope that it will be useful,
 * but WITHOUT ANY WARRANTY; without even the implied warranty of
 * MERCHANTABILITY or FITNESS FOR A PARTICULAR PURPOSE.  See the
 * GNU General Public License for more details.
 */

#include <linux/kernel.h>
#include <linux/init.h>
#include <linux/of_platform.h>
#include <linux/irqchip.h>
#include <asm/mach/arch.h>
#include <asm/mach/map.h>
#include <asm/hardware/cache-l2x0.h>
#include "core.h"

static const char * const rockchip_board_dt_compat[] = {
	"rockchip,rk2928",
	"rockchip,rk3066a",
	"rockchip,rk3066b",
	"rockchip,rk3188",
	NULL,
};

DT_MACHINE_START(ROCKCHIP_DT, "Rockchip Cortex-A9 (Device Tree)")
<<<<<<< HEAD
	.init_machine	= rockchip_dt_init,
=======
	.l2c_aux_val	= 0,
	.l2c_aux_mask	= ~0,
	.smp		= smp_ops(rockchip_smp_ops),
>>>>>>> bd63ce27
	.dt_compat	= rockchip_board_dt_compat,
MACHINE_END<|MERGE_RESOLUTION|>--- conflicted
+++ resolved
@@ -33,12 +33,7 @@
 };
 
 DT_MACHINE_START(ROCKCHIP_DT, "Rockchip Cortex-A9 (Device Tree)")
-<<<<<<< HEAD
-	.init_machine	= rockchip_dt_init,
-=======
 	.l2c_aux_val	= 0,
 	.l2c_aux_mask	= ~0,
-	.smp		= smp_ops(rockchip_smp_ops),
->>>>>>> bd63ce27
 	.dt_compat	= rockchip_board_dt_compat,
 MACHINE_END