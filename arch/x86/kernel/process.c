// SPDX-License-Identifier: GPL-2.0
#define pr_fmt(fmt) KBUILD_MODNAME ": " fmt

#include <linux/errno.h>
#include <linux/kernel.h>
#include <linux/mm.h>
#include <linux/smp.h>
#include <linux/prctl.h>
#include <linux/slab.h>
#include <linux/sched.h>
#include <linux/sched/idle.h>
#include <linux/sched/debug.h>
#include <linux/sched/task.h>
#include <linux/sched/task_stack.h>
#include <linux/init.h>
#include <linux/export.h>
#include <linux/pm.h>
#include <linux/tick.h>
#include <linux/random.h>
#include <linux/user-return-notifier.h>
#include <linux/dmi.h>
#include <linux/utsname.h>
#include <linux/stackprotector.h>
#include <linux/cpuidle.h>
#include <linux/acpi.h>
#include <linux/elf-randomize.h>
#include <linux/static_call.h>
#include <trace/events/power.h>
#include <linux/hw_breakpoint.h>
#include <asm/cpu.h>
#include <asm/apic.h>
#include <linux/uaccess.h>
#include <asm/mwait.h>
#include <asm/fpu/api.h>
#include <asm/fpu/sched.h>
#include <asm/fpu/xstate.h>
#include <asm/debugreg.h>
#include <asm/nmi.h>
#include <asm/tlbflush.h>
#include <asm/mce.h>
#include <asm/vm86.h>
#include <asm/switch_to.h>
#include <asm/desc.h>
#include <asm/prctl.h>
#include <asm/spec-ctrl.h>
#include <asm/io_bitmap.h>
#include <asm/proto.h>
#include <asm/frame.h>
#include <asm/unwind.h>
#include <asm/tdx.h>

#include "process.h"

/*
 * per-CPU TSS segments. Threads are completely 'soft' on Linux,
 * no more per-task TSS's. The TSS size is kept cacheline-aligned
 * so they are allowed to end up in the .data..cacheline_aligned
 * section. Since TSS's are completely CPU-local, we want them
 * on exact cacheline boundaries, to eliminate cacheline ping-pong.
 */
__visible DEFINE_PER_CPU_PAGE_ALIGNED(struct tss_struct, cpu_tss_rw) = {
	.x86_tss = {
		/*
		 * .sp0 is only used when entering ring 0 from a lower
		 * privilege level.  Since the init task never runs anything
		 * but ring 0 code, there is no need for a valid value here.
		 * Poison it.
		 */
		.sp0 = (1UL << (BITS_PER_LONG-1)) + 1,

#ifdef CONFIG_X86_32
		.sp1 = TOP_OF_INIT_STACK,

		.ss0 = __KERNEL_DS,
		.ss1 = __KERNEL_CS,
#endif
		.io_bitmap_base	= IO_BITMAP_OFFSET_INVALID,
	 },
};
EXPORT_PER_CPU_SYMBOL(cpu_tss_rw);

DEFINE_PER_CPU(bool, __tss_limit_invalid);
EXPORT_PER_CPU_SYMBOL_GPL(__tss_limit_invalid);

/*
 * this gets called so that we can store lazy state into memory and copy the
 * current task into the new thread.
 */
int arch_dup_task_struct(struct task_struct *dst, struct task_struct *src)
{
	memcpy(dst, src, arch_task_struct_size);
#ifdef CONFIG_VM86
	dst->thread.vm86 = NULL;
#endif
	/* Drop the copied pointer to current's fpstate */
	dst->thread.fpu.fpstate = NULL;

	return 0;
}

#ifdef CONFIG_X86_64
void arch_release_task_struct(struct task_struct *tsk)
{
	if (fpu_state_size_dynamic())
		fpstate_free(&tsk->thread.fpu);
}
#endif

/*
 * Free thread data structures etc..
 */
void exit_thread(struct task_struct *tsk)
{
	struct thread_struct *t = &tsk->thread;
	struct fpu *fpu = &t->fpu;

	if (test_thread_flag(TIF_IO_BITMAP))
		io_bitmap_exit(tsk);

	free_vm86(t);

	fpu__drop(fpu);
}

static int set_new_tls(struct task_struct *p, unsigned long tls)
{
	struct user_desc __user *utls = (struct user_desc __user *)tls;

	if (in_ia32_syscall())
		return do_set_thread_area(p, -1, utls, 0);
	else
		return do_set_thread_area_64(p, ARCH_SET_FS, tls);
}

int copy_thread(struct task_struct *p, const struct kernel_clone_args *args)
{
	unsigned long clone_flags = args->flags;
	unsigned long sp = args->stack;
	unsigned long tls = args->tls;
	struct inactive_task_frame *frame;
	struct fork_frame *fork_frame;
	struct pt_regs *childregs;
	int ret = 0;

	childregs = task_pt_regs(p);
	fork_frame = container_of(childregs, struct fork_frame, regs);
	frame = &fork_frame->frame;

	frame->bp = encode_frame_pointer(childregs);
	frame->ret_addr = (unsigned long) ret_from_fork;
	p->thread.sp = (unsigned long) fork_frame;
	p->thread.io_bitmap = NULL;
	p->thread.iopl_warn = 0;
	memset(p->thread.ptrace_bps, 0, sizeof(p->thread.ptrace_bps));

#ifdef CONFIG_X86_64
	current_save_fsgs();
	p->thread.fsindex = current->thread.fsindex;
	p->thread.fsbase = current->thread.fsbase;
	p->thread.gsindex = current->thread.gsindex;
	p->thread.gsbase = current->thread.gsbase;

	savesegment(es, p->thread.es);
	savesegment(ds, p->thread.ds);
#else
	p->thread.sp0 = (unsigned long) (childregs + 1);
	savesegment(gs, p->thread.gs);
	/*
	 * Clear all status flags including IF and set fixed bit. 64bit
	 * does not have this initialization as the frame does not contain
	 * flags. The flags consistency (especially vs. AC) is there
	 * ensured via objtool, which lacks 32bit support.
	 */
	frame->flags = X86_EFLAGS_FIXED;
#endif

	fpu_clone(p, clone_flags, args->fn);

	/* Kernel thread ? */
	if (unlikely(p->flags & PF_KTHREAD)) {
		p->thread.pkru = pkru_get_init_value();
		memset(childregs, 0, sizeof(struct pt_regs));
		kthread_frame_init(frame, args->fn, args->fn_arg);
		return 0;
	}

	/*
	 * Clone current's PKRU value from hardware. tsk->thread.pkru
	 * is only valid when scheduled out.
	 */
	p->thread.pkru = read_pkru();

	frame->bx = 0;
	*childregs = *current_pt_regs();
	childregs->ax = 0;
	if (sp)
		childregs->sp = sp;

	if (unlikely(args->fn)) {
		/*
		 * A user space thread, but it doesn't return to
		 * ret_after_fork().
		 *
		 * In order to indicate that to tools like gdb,
		 * we reset the stack and instruction pointers.
		 *
		 * It does the same kernel frame setup to return to a kernel
		 * function that a kernel thread does.
		 */
		childregs->sp = 0;
		childregs->ip = 0;
		kthread_frame_init(frame, args->fn, args->fn_arg);
		return 0;
	}

	/* Set a new TLS for the child thread? */
	if (clone_flags & CLONE_SETTLS)
		ret = set_new_tls(p, tls);

	if (!ret && unlikely(test_tsk_thread_flag(current, TIF_IO_BITMAP)))
		io_bitmap_share(p);

	return ret;
}

static void pkru_flush_thread(void)
{
	/*
	 * If PKRU is enabled the default PKRU value has to be loaded into
	 * the hardware right here (similar to context switch).
	 */
	pkru_write_default();
}

void flush_thread(void)
{
	struct task_struct *tsk = current;

	flush_ptrace_hw_breakpoint(tsk);
	memset(tsk->thread.tls_array, 0, sizeof(tsk->thread.tls_array));

	fpu_flush_thread();
	pkru_flush_thread();
}

void disable_TSC(void)
{
	preempt_disable();
	if (!test_and_set_thread_flag(TIF_NOTSC))
		/*
		 * Must flip the CPU state synchronously with
		 * TIF_NOTSC in the current running context.
		 */
		cr4_set_bits(X86_CR4_TSD);
	preempt_enable();
}

static void enable_TSC(void)
{
	preempt_disable();
	if (test_and_clear_thread_flag(TIF_NOTSC))
		/*
		 * Must flip the CPU state synchronously with
		 * TIF_NOTSC in the current running context.
		 */
		cr4_clear_bits(X86_CR4_TSD);
	preempt_enable();
}

int get_tsc_mode(unsigned long adr)
{
	unsigned int val;

	if (test_thread_flag(TIF_NOTSC))
		val = PR_TSC_SIGSEGV;
	else
		val = PR_TSC_ENABLE;

	return put_user(val, (unsigned int __user *)adr);
}

int set_tsc_mode(unsigned int val)
{
	if (val == PR_TSC_SIGSEGV)
		disable_TSC();
	else if (val == PR_TSC_ENABLE)
		enable_TSC();
	else
		return -EINVAL;

	return 0;
}

DEFINE_PER_CPU(u64, msr_misc_features_shadow);

static void set_cpuid_faulting(bool on)
{
	u64 msrval;

	msrval = this_cpu_read(msr_misc_features_shadow);
	msrval &= ~MSR_MISC_FEATURES_ENABLES_CPUID_FAULT;
	msrval |= (on << MSR_MISC_FEATURES_ENABLES_CPUID_FAULT_BIT);
	this_cpu_write(msr_misc_features_shadow, msrval);
	wrmsrl(MSR_MISC_FEATURES_ENABLES, msrval);
}

static void disable_cpuid(void)
{
	preempt_disable();
	if (!test_and_set_thread_flag(TIF_NOCPUID)) {
		/*
		 * Must flip the CPU state synchronously with
		 * TIF_NOCPUID in the current running context.
		 */
		set_cpuid_faulting(true);
	}
	preempt_enable();
}

static void enable_cpuid(void)
{
	preempt_disable();
	if (test_and_clear_thread_flag(TIF_NOCPUID)) {
		/*
		 * Must flip the CPU state synchronously with
		 * TIF_NOCPUID in the current running context.
		 */
		set_cpuid_faulting(false);
	}
	preempt_enable();
}

static int get_cpuid_mode(void)
{
	return !test_thread_flag(TIF_NOCPUID);
}

static int set_cpuid_mode(unsigned long cpuid_enabled)
{
	if (!boot_cpu_has(X86_FEATURE_CPUID_FAULT))
		return -ENODEV;

	if (cpuid_enabled)
		enable_cpuid();
	else
		disable_cpuid();

	return 0;
}

/*
 * Called immediately after a successful exec.
 */
void arch_setup_new_exec(void)
{
	/* If cpuid was previously disabled for this task, re-enable it. */
	if (test_thread_flag(TIF_NOCPUID))
		enable_cpuid();

	/*
	 * Don't inherit TIF_SSBD across exec boundary when
	 * PR_SPEC_DISABLE_NOEXEC is used.
	 */
	if (test_thread_flag(TIF_SSBD) &&
	    task_spec_ssb_noexec(current)) {
		clear_thread_flag(TIF_SSBD);
		task_clear_spec_ssb_disable(current);
		task_clear_spec_ssb_noexec(current);
		speculation_ctrl_update(read_thread_flags());
	}
}

#ifdef CONFIG_X86_IOPL_IOPERM
static inline void switch_to_bitmap(unsigned long tifp)
{
	/*
	 * Invalidate I/O bitmap if the previous task used it. This prevents
	 * any possible leakage of an active I/O bitmap.
	 *
	 * If the next task has an I/O bitmap it will handle it on exit to
	 * user mode.
	 */
	if (tifp & _TIF_IO_BITMAP)
		tss_invalidate_io_bitmap();
}

static void tss_copy_io_bitmap(struct tss_struct *tss, struct io_bitmap *iobm)
{
	/*
	 * Copy at least the byte range of the incoming tasks bitmap which
	 * covers the permitted I/O ports.
	 *
	 * If the previous task which used an I/O bitmap had more bits
	 * permitted, then the copy needs to cover those as well so they
	 * get turned off.
	 */
	memcpy(tss->io_bitmap.bitmap, iobm->bitmap,
	       max(tss->io_bitmap.prev_max, iobm->max));

	/*
	 * Store the new max and the sequence number of this bitmap
	 * and a pointer to the bitmap itself.
	 */
	tss->io_bitmap.prev_max = iobm->max;
	tss->io_bitmap.prev_sequence = iobm->sequence;
}

/**
 * native_tss_update_io_bitmap - Update I/O bitmap before exiting to user mode
 */
void native_tss_update_io_bitmap(void)
{
	struct tss_struct *tss = this_cpu_ptr(&cpu_tss_rw);
	struct thread_struct *t = &current->thread;
	u16 *base = &tss->x86_tss.io_bitmap_base;

	if (!test_thread_flag(TIF_IO_BITMAP)) {
		native_tss_invalidate_io_bitmap();
		return;
	}

	if (IS_ENABLED(CONFIG_X86_IOPL_IOPERM) && t->iopl_emul == 3) {
		*base = IO_BITMAP_OFFSET_VALID_ALL;
	} else {
		struct io_bitmap *iobm = t->io_bitmap;

		/*
		 * Only copy bitmap data when the sequence number differs. The
		 * update time is accounted to the incoming task.
		 */
		if (tss->io_bitmap.prev_sequence != iobm->sequence)
			tss_copy_io_bitmap(tss, iobm);

		/* Enable the bitmap */
		*base = IO_BITMAP_OFFSET_VALID_MAP;
	}

	/*
	 * Make sure that the TSS limit is covering the IO bitmap. It might have
	 * been cut down by a VMEXIT to 0x67 which would cause a subsequent I/O
	 * access from user space to trigger a #GP because tbe bitmap is outside
	 * the TSS limit.
	 */
	refresh_tss_limit();
}
#else /* CONFIG_X86_IOPL_IOPERM */
static inline void switch_to_bitmap(unsigned long tifp) { }
#endif

#ifdef CONFIG_SMP

struct ssb_state {
	struct ssb_state	*shared_state;
	raw_spinlock_t		lock;
	unsigned int		disable_state;
	unsigned long		local_state;
};

#define LSTATE_SSB	0

static DEFINE_PER_CPU(struct ssb_state, ssb_state);

void speculative_store_bypass_ht_init(void)
{
	struct ssb_state *st = this_cpu_ptr(&ssb_state);
	unsigned int this_cpu = smp_processor_id();
	unsigned int cpu;

	st->local_state = 0;

	/*
	 * Shared state setup happens once on the first bringup
	 * of the CPU. It's not destroyed on CPU hotunplug.
	 */
	if (st->shared_state)
		return;

	raw_spin_lock_init(&st->lock);

	/*
	 * Go over HT siblings and check whether one of them has set up the
	 * shared state pointer already.
	 */
	for_each_cpu(cpu, topology_sibling_cpumask(this_cpu)) {
		if (cpu == this_cpu)
			continue;

		if (!per_cpu(ssb_state, cpu).shared_state)
			continue;

		/* Link it to the state of the sibling: */
		st->shared_state = per_cpu(ssb_state, cpu).shared_state;
		return;
	}

	/*
	 * First HT sibling to come up on the core.  Link shared state of
	 * the first HT sibling to itself. The siblings on the same core
	 * which come up later will see the shared state pointer and link
	 * themselves to the state of this CPU.
	 */
	st->shared_state = st;
}

/*
 * Logic is: First HT sibling enables SSBD for both siblings in the core
 * and last sibling to disable it, disables it for the whole core. This how
 * MSR_SPEC_CTRL works in "hardware":
 *
 *  CORE_SPEC_CTRL = THREAD0_SPEC_CTRL | THREAD1_SPEC_CTRL
 */
static __always_inline void amd_set_core_ssb_state(unsigned long tifn)
{
	struct ssb_state *st = this_cpu_ptr(&ssb_state);
	u64 msr = x86_amd_ls_cfg_base;

	if (!static_cpu_has(X86_FEATURE_ZEN)) {
		msr |= ssbd_tif_to_amd_ls_cfg(tifn);
		wrmsrl(MSR_AMD64_LS_CFG, msr);
		return;
	}

	if (tifn & _TIF_SSBD) {
		/*
		 * Since this can race with prctl(), block reentry on the
		 * same CPU.
		 */
		if (__test_and_set_bit(LSTATE_SSB, &st->local_state))
			return;

		msr |= x86_amd_ls_cfg_ssbd_mask;

		raw_spin_lock(&st->shared_state->lock);
		/* First sibling enables SSBD: */
		if (!st->shared_state->disable_state)
			wrmsrl(MSR_AMD64_LS_CFG, msr);
		st->shared_state->disable_state++;
		raw_spin_unlock(&st->shared_state->lock);
	} else {
		if (!__test_and_clear_bit(LSTATE_SSB, &st->local_state))
			return;

		raw_spin_lock(&st->shared_state->lock);
		st->shared_state->disable_state--;
		if (!st->shared_state->disable_state)
			wrmsrl(MSR_AMD64_LS_CFG, msr);
		raw_spin_unlock(&st->shared_state->lock);
	}
}
#else
static __always_inline void amd_set_core_ssb_state(unsigned long tifn)
{
	u64 msr = x86_amd_ls_cfg_base | ssbd_tif_to_amd_ls_cfg(tifn);

	wrmsrl(MSR_AMD64_LS_CFG, msr);
}
#endif

static __always_inline void amd_set_ssb_virt_state(unsigned long tifn)
{
	/*
	 * SSBD has the same definition in SPEC_CTRL and VIRT_SPEC_CTRL,
	 * so ssbd_tif_to_spec_ctrl() just works.
	 */
	wrmsrl(MSR_AMD64_VIRT_SPEC_CTRL, ssbd_tif_to_spec_ctrl(tifn));
}

/*
 * Update the MSRs managing speculation control, during context switch.
 *
 * tifp: Previous task's thread flags
 * tifn: Next task's thread flags
 */
static __always_inline void __speculation_ctrl_update(unsigned long tifp,
						      unsigned long tifn)
{
	unsigned long tif_diff = tifp ^ tifn;
	u64 msr = x86_spec_ctrl_base;
	bool updmsr = false;

	lockdep_assert_irqs_disabled();

	/* Handle change of TIF_SSBD depending on the mitigation method. */
	if (static_cpu_has(X86_FEATURE_VIRT_SSBD)) {
		if (tif_diff & _TIF_SSBD)
			amd_set_ssb_virt_state(tifn);
	} else if (static_cpu_has(X86_FEATURE_LS_CFG_SSBD)) {
		if (tif_diff & _TIF_SSBD)
			amd_set_core_ssb_state(tifn);
	} else if (static_cpu_has(X86_FEATURE_SPEC_CTRL_SSBD) ||
		   static_cpu_has(X86_FEATURE_AMD_SSBD)) {
		updmsr |= !!(tif_diff & _TIF_SSBD);
		msr |= ssbd_tif_to_spec_ctrl(tifn);
	}

	/* Only evaluate TIF_SPEC_IB if conditional STIBP is enabled. */
	if (IS_ENABLED(CONFIG_SMP) &&
	    static_branch_unlikely(&switch_to_cond_stibp)) {
		updmsr |= !!(tif_diff & _TIF_SPEC_IB);
		msr |= stibp_tif_to_spec_ctrl(tifn);
	}

	if (updmsr)
		update_spec_ctrl_cond(msr);
}

static unsigned long speculation_ctrl_update_tif(struct task_struct *tsk)
{
	if (test_and_clear_tsk_thread_flag(tsk, TIF_SPEC_FORCE_UPDATE)) {
		if (task_spec_ssb_disable(tsk))
			set_tsk_thread_flag(tsk, TIF_SSBD);
		else
			clear_tsk_thread_flag(tsk, TIF_SSBD);

		if (task_spec_ib_disable(tsk))
			set_tsk_thread_flag(tsk, TIF_SPEC_IB);
		else
			clear_tsk_thread_flag(tsk, TIF_SPEC_IB);
	}
	/* Return the updated threadinfo flags*/
	return read_task_thread_flags(tsk);
}

void speculation_ctrl_update(unsigned long tif)
{
	unsigned long flags;

	/* Forced update. Make sure all relevant TIF flags are different */
	local_irq_save(flags);
	__speculation_ctrl_update(~tif, tif);
	local_irq_restore(flags);
}

/* Called from seccomp/prctl update */
void speculation_ctrl_update_current(void)
{
	preempt_disable();
	speculation_ctrl_update(speculation_ctrl_update_tif(current));
	preempt_enable();
}

static inline void cr4_toggle_bits_irqsoff(unsigned long mask)
{
	unsigned long newval, cr4 = this_cpu_read(cpu_tlbstate.cr4);

	newval = cr4 ^ mask;
	if (newval != cr4) {
		this_cpu_write(cpu_tlbstate.cr4, newval);
		__write_cr4(newval);
	}
}

void __switch_to_xtra(struct task_struct *prev_p, struct task_struct *next_p)
{
	unsigned long tifp, tifn;

	tifn = read_task_thread_flags(next_p);
	tifp = read_task_thread_flags(prev_p);

	switch_to_bitmap(tifp);

	propagate_user_return_notify(prev_p, next_p);

	if ((tifp & _TIF_BLOCKSTEP || tifn & _TIF_BLOCKSTEP) &&
	    arch_has_block_step()) {
		unsigned long debugctl, msk;

		rdmsrl(MSR_IA32_DEBUGCTLMSR, debugctl);
		debugctl &= ~DEBUGCTLMSR_BTF;
		msk = tifn & _TIF_BLOCKSTEP;
		debugctl |= (msk >> TIF_BLOCKSTEP) << DEBUGCTLMSR_BTF_SHIFT;
		wrmsrl(MSR_IA32_DEBUGCTLMSR, debugctl);
	}

	if ((tifp ^ tifn) & _TIF_NOTSC)
		cr4_toggle_bits_irqsoff(X86_CR4_TSD);

	if ((tifp ^ tifn) & _TIF_NOCPUID)
		set_cpuid_faulting(!!(tifn & _TIF_NOCPUID));

	if (likely(!((tifp | tifn) & _TIF_SPEC_FORCE_UPDATE))) {
		__speculation_ctrl_update(tifp, tifn);
	} else {
		speculation_ctrl_update_tif(prev_p);
		tifn = speculation_ctrl_update_tif(next_p);

		/* Enforce MSR update to ensure consistent state */
		__speculation_ctrl_update(~tifn, tifn);
	}
}

/*
 * Idle related variables and functions
 */
unsigned long boot_option_idle_override = IDLE_NO_OVERRIDE;
EXPORT_SYMBOL(boot_option_idle_override);

/*
 * We use this if we don't have any better idle routine..
 */
void __cpuidle default_idle(void)
{
	raw_safe_halt();
	raw_local_irq_disable();
}
#if defined(CONFIG_APM_MODULE) || defined(CONFIG_HALTPOLL_CPUIDLE_MODULE)
EXPORT_SYMBOL(default_idle);
#endif

DEFINE_STATIC_CALL_NULL(x86_idle, default_idle);

static bool x86_idle_set(void)
{
	return !!static_call_query(x86_idle);
}

#ifndef CONFIG_SMP
static inline void play_dead(void)
{
	BUG();
}
#endif

void arch_cpu_idle_enter(void)
{
	tsc_verify_tsc_adjust(false);
	local_touch_nmi();
}

void arch_cpu_idle_dead(void)
{
	play_dead();
}

/*
 * Called from the generic idle code.
 */
<<<<<<< HEAD
void __cpuidle arch_cpu_idle(void)
=======
void arch_cpu_idle(void)
{
	x86_idle();
}
EXPORT_SYMBOL_GPL(arch_cpu_idle);

/*
 * We use this if we don't have any better idle routine..
 */
void __cpuidle default_idle(void)
>>>>>>> dd855f01
{
	static_call(x86_idle)();
}

#ifdef CONFIG_XEN
bool xen_set_default_idle(void)
{
	bool ret = x86_idle_set();

	static_call_update(x86_idle, default_idle);

	return ret;
}
#endif

void __noreturn stop_this_cpu(void *dummy)
{
	local_irq_disable();
	/*
	 * Remove this CPU:
	 */
	set_cpu_online(smp_processor_id(), false);
	disable_local_APIC();
	mcheck_cpu_clear(this_cpu_ptr(&cpu_info));

	/*
	 * Use wbinvd on processors that support SME. This provides support
	 * for performing a successful kexec when going from SME inactive
	 * to SME active (or vice-versa). The cache must be cleared so that
	 * if there are entries with the same physical address, both with and
	 * without the encryption bit, they don't race each other when flushed
	 * and potentially end up with the wrong entry being committed to
	 * memory.
	 *
	 * Test the CPUID bit directly because the machine might've cleared
	 * X86_FEATURE_SME due to cmdline options.
	 */
	if (cpuid_eax(0x8000001f) & BIT(0))
		native_wbinvd();
	for (;;) {
		/*
		 * Use native_halt() so that memory contents don't change
		 * (stack usage and variables) after possibly issuing the
		 * native_wbinvd() above.
		 */
		native_halt();
	}
}

/*
 * AMD Erratum 400 aware idle routine. We handle it the same way as C3 power
 * states (local apic timer and TSC stop).
 *
 * XXX this function is completely buggered vs RCU and tracing.
 */
static void amd_e400_idle(void)
{
	/*
	 * We cannot use static_cpu_has_bug() here because X86_BUG_AMD_APIC_C1E
	 * gets set after static_cpu_has() places have been converted via
	 * alternatives.
	 */
	if (!boot_cpu_has_bug(X86_BUG_AMD_APIC_C1E)) {
		default_idle();
		return;
	}

	tick_broadcast_enter();

	default_idle();

	tick_broadcast_exit();
}

/*
 * Prefer MWAIT over HALT if MWAIT is supported, MWAIT_CPUID leaf
 * exists and whenever MONITOR/MWAIT extensions are present there is at
 * least one C1 substate.
 *
 * Do not prefer MWAIT if MONITOR instruction has a bug or idle=nomwait
 * is passed to kernel commandline parameter.
 */
static int prefer_mwait_c1_over_halt(const struct cpuinfo_x86 *c)
{
	u32 eax, ebx, ecx, edx;

	/* User has disallowed the use of MWAIT. Fallback to HALT */
	if (boot_option_idle_override == IDLE_NOMWAIT)
		return 0;

	/* MWAIT is not supported on this platform. Fallback to HALT */
	if (!cpu_has(c, X86_FEATURE_MWAIT))
		return 0;

	/* Monitor has a bug. Fallback to HALT */
	if (boot_cpu_has_bug(X86_BUG_MONITOR))
		return 0;

	cpuid(CPUID_MWAIT_LEAF, &eax, &ebx, &ecx, &edx);

	/*
	 * If MWAIT extensions are not available, it is safe to use MWAIT
	 * with EAX=0, ECX=0.
	 */
	if (!(ecx & CPUID5_ECX_EXTENSIONS_SUPPORTED))
		return 1;

	/*
	 * If MWAIT extensions are available, there should be at least one
	 * MWAIT C1 substate present.
	 */
	return (edx & MWAIT_C1_SUBSTATE_MASK);
}

/*
 * MONITOR/MWAIT with no hints, used for default C1 state. This invokes MWAIT
 * with interrupts enabled and no flags, which is backwards compatible with the
 * original MWAIT implementation.
 */
static __cpuidle void mwait_idle(void)
{
	if (!current_set_polling_and_test()) {
		if (this_cpu_has(X86_BUG_CLFLUSH_MONITOR)) {
			mb(); /* quirk */
			clflush((void *)&current_thread_info()->flags);
			mb(); /* quirk */
		}

		__monitor((void *)&current_thread_info()->flags, 0, 0);
		if (!need_resched()) {
			__sti_mwait(0, 0);
			raw_local_irq_disable();
		}
	}
	__current_clr_polling();
}

void select_idle_routine(const struct cpuinfo_x86 *c)
{
#ifdef CONFIG_SMP
	if (boot_option_idle_override == IDLE_POLL && smp_num_siblings > 1)
		pr_warn_once("WARNING: polling idle and HT enabled, performance may degrade\n");
#endif
	if (x86_idle_set() || boot_option_idle_override == IDLE_POLL)
		return;

	if (boot_cpu_has_bug(X86_BUG_AMD_E400)) {
		pr_info("using AMD E400 aware idle routine\n");
		static_call_update(x86_idle, amd_e400_idle);
	} else if (prefer_mwait_c1_over_halt(c)) {
		pr_info("using mwait in idle threads\n");
		static_call_update(x86_idle, mwait_idle);
	} else if (cpu_feature_enabled(X86_FEATURE_TDX_GUEST)) {
		pr_info("using TDX aware idle routine\n");
		static_call_update(x86_idle, tdx_safe_halt);
	} else
		static_call_update(x86_idle, default_idle);
}

void amd_e400_c1e_apic_setup(void)
{
	if (boot_cpu_has_bug(X86_BUG_AMD_APIC_C1E)) {
		pr_info("Switch to broadcast mode on CPU%d\n", smp_processor_id());
		local_irq_disable();
		tick_broadcast_force();
		local_irq_enable();
	}
}

void __init arch_post_acpi_subsys_init(void)
{
	u32 lo, hi;

	if (!boot_cpu_has_bug(X86_BUG_AMD_E400))
		return;

	/*
	 * AMD E400 detection needs to happen after ACPI has been enabled. If
	 * the machine is affected K8_INTP_C1E_ACTIVE_MASK bits are set in
	 * MSR_K8_INT_PENDING_MSG.
	 */
	rdmsr(MSR_K8_INT_PENDING_MSG, lo, hi);
	if (!(lo & K8_INTP_C1E_ACTIVE_MASK))
		return;

	boot_cpu_set_bug(X86_BUG_AMD_APIC_C1E);

	if (!boot_cpu_has(X86_FEATURE_NONSTOP_TSC))
		mark_tsc_unstable("TSC halt in AMD C1E");
	pr_info("System has AMD C1E enabled\n");
}

static int __init idle_setup(char *str)
{
	if (!str)
		return -EINVAL;

	if (!strcmp(str, "poll")) {
		pr_info("using polling idle threads\n");
		boot_option_idle_override = IDLE_POLL;
		cpu_idle_poll_ctrl(true);
	} else if (!strcmp(str, "halt")) {
		/*
		 * When the boot option of idle=halt is added, halt is
		 * forced to be used for CPU idle. In such case CPU C2/C3
		 * won't be used again.
		 * To continue to load the CPU idle driver, don't touch
		 * the boot_option_idle_override.
		 */
		static_call_update(x86_idle, default_idle);
		boot_option_idle_override = IDLE_HALT;
	} else if (!strcmp(str, "nomwait")) {
		/*
		 * If the boot option of "idle=nomwait" is added,
		 * it means that mwait will be disabled for CPU C1/C2/C3
		 * states.
		 */
		boot_option_idle_override = IDLE_NOMWAIT;
	} else
		return -1;

	return 0;
}
early_param("idle", idle_setup);

unsigned long arch_align_stack(unsigned long sp)
{
	if (!(current->personality & ADDR_NO_RANDOMIZE) && randomize_va_space)
		sp -= get_random_u32_below(8192);
	return sp & ~0xf;
}

unsigned long arch_randomize_brk(struct mm_struct *mm)
{
	return randomize_page(mm->brk, 0x02000000);
}

/*
 * Called from fs/proc with a reference on @p to find the function
 * which called into schedule(). This needs to be done carefully
 * because the task might wake up and we might look at a stack
 * changing under us.
 */
unsigned long __get_wchan(struct task_struct *p)
{
	struct unwind_state state;
	unsigned long addr = 0;

	if (!try_get_task_stack(p))
		return 0;

	for (unwind_start(&state, p, NULL, NULL); !unwind_done(&state);
	     unwind_next_frame(&state)) {
		addr = unwind_get_return_address(&state);
		if (!addr)
			break;
		if (in_sched_functions(addr))
			continue;
		break;
	}

	put_task_stack(p);

	return addr;
}

long do_arch_prctl_common(int option, unsigned long arg2)
{
	switch (option) {
	case ARCH_GET_CPUID:
		return get_cpuid_mode();
	case ARCH_SET_CPUID:
		return set_cpuid_mode(arg2);
	case ARCH_GET_XCOMP_SUPP:
	case ARCH_GET_XCOMP_PERM:
	case ARCH_REQ_XCOMP_PERM:
	case ARCH_GET_XCOMP_GUEST_PERM:
	case ARCH_REQ_XCOMP_GUEST_PERM:
		return fpu_xstate_prctl(option, arg2);
	}

	return -EINVAL;
}<|MERGE_RESOLUTION|>--- conflicted
+++ resolved
@@ -735,23 +735,11 @@
 /*
  * Called from the generic idle code.
  */
-<<<<<<< HEAD
 void __cpuidle arch_cpu_idle(void)
-=======
-void arch_cpu_idle(void)
-{
-	x86_idle();
+{
+	static_call(x86_idle)();
 }
 EXPORT_SYMBOL_GPL(arch_cpu_idle);
-
-/*
- * We use this if we don't have any better idle routine..
- */
-void __cpuidle default_idle(void)
->>>>>>> dd855f01
-{
-	static_call(x86_idle)();
-}
 
 #ifdef CONFIG_XEN
 bool xen_set_default_idle(void)
