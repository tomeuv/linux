--- conflicted
+++ resolved
@@ -577,13 +577,10 @@
 	struct kvm_ldttss_desc *tss_desc;
 
 	struct page *save_area;
-<<<<<<< HEAD
 	struct vmcb *current_vmcb;
-=======
 
 	/* index = sev_asid, value = vmcb pointer */
 	struct vmcb **sev_vmcbs;
->>>>>>> 1ab03c07
 };
 
 static DEFINE_PER_CPU(struct svm_cpu_data *, svm_data);
