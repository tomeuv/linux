// SPDX-License-Identifier: GPL-2.0
/*
 * linux/net/sunrpc/auth_unix.c
 *
 * UNIX-style authentication; no AUTH_SHORT support
 *
 * Copyright (C) 1996, Olaf Kirch <okir@monad.swb.de>
 */

#include <linux/slab.h>
#include <linux/types.h>
#include <linux/sched.h>
#include <linux/module.h>
#include <linux/mempool.h>
#include <linux/sunrpc/clnt.h>
#include <linux/sunrpc/auth.h>
#include <linux/user_namespace.h>


#if IS_ENABLED(CONFIG_SUNRPC_DEBUG)
# define RPCDBG_FACILITY	RPCDBG_AUTH
#endif

static struct rpc_auth		unix_auth;
static const struct rpc_credops	unix_credops;
static mempool_t		*unix_pool;

static struct rpc_auth *
unx_create(const struct rpc_auth_create_args *args, struct rpc_clnt *clnt)
{
	refcount_inc(&unix_auth.au_count);
	return &unix_auth;
}

static void
unx_destroy(struct rpc_auth *auth)
{
}

/*
 * Lookup AUTH_UNIX creds for current process
 */
static struct rpc_cred *
unx_lookup_cred(struct rpc_auth *auth, struct auth_cred *acred, int flags)
{
	struct rpc_cred *ret = mempool_alloc(unix_pool, GFP_NOFS);

	rpcauth_init_cred(ret, acred, auth, &unix_credops);
	ret->cr_flags = 1UL << RPCAUTH_CRED_UPTODATE;
	return ret;
}

static void
unx_free_cred_callback(struct rcu_head *head)
{
	struct rpc_cred *rpc_cred = container_of(head, struct rpc_cred, cr_rcu);

	put_cred(rpc_cred->cr_cred);
	mempool_free(rpc_cred, unix_pool);
}

static void
unx_destroy_cred(struct rpc_cred *cred)
{
	call_rcu(&cred->cr_rcu, unx_free_cred_callback);
}

/*
 * Match credentials against current the auth_cred.
 */
static int
unx_match(struct auth_cred *acred, struct rpc_cred *cred, int flags)
{
	unsigned int groups = 0;
	unsigned int i;

	if (cred->cr_cred == acred->cred)
		return 1;

	if (!uid_eq(cred->cr_cred->fsuid, acred->cred->fsuid) || !gid_eq(cred->cr_cred->fsgid, acred->cred->fsgid))
		return 0;

	if (acred->cred->group_info != NULL)
		groups = acred->cred->group_info->ngroups;
	if (groups > UNX_NGROUPS)
		groups = UNX_NGROUPS;
	if (cred->cr_cred->group_info == NULL)
		return groups == 0;
	if (groups != cred->cr_cred->group_info->ngroups)
		return 0;

	for (i = 0; i < groups ; i++)
		if (!gid_eq(cred->cr_cred->group_info->gid[i], acred->cred->group_info->gid[i]))
			return 0;
	return 1;
}

/*
 * Marshal credentials.
 * Maybe we should keep a cached credential for performance reasons.
 */
static int
unx_marshal(struct rpc_task *task, struct xdr_stream *xdr)
{
	struct rpc_clnt	*clnt = task->tk_client;
	struct rpc_cred	*cred = task->tk_rqstp->rq_cred;
	__be32		*p, *cred_len, *gidarr_len;
	int		i;
	struct group_info *gi = cred->cr_cred->group_info;
<<<<<<< HEAD
=======
	struct user_namespace *userns = clnt->cl_cred ?
		clnt->cl_cred->user_ns : &init_user_ns;
>>>>>>> 0ecfebd2

	/* Credential */

	p = xdr_reserve_space(xdr, 3 * sizeof(*p));
	if (!p)
		goto marshal_failed;
	*p++ = rpc_auth_unix;
	cred_len = p++;
	*p++ = xdr_zero;	/* stamp */
	if (xdr_stream_encode_opaque(xdr, clnt->cl_nodename,
				     clnt->cl_nodelen) < 0)
		goto marshal_failed;
	p = xdr_reserve_space(xdr, 3 * sizeof(*p));
	if (!p)
		goto marshal_failed;
<<<<<<< HEAD
	*p++ = cpu_to_be32(from_kuid(&init_user_ns, cred->cr_cred->fsuid));
	*p++ = cpu_to_be32(from_kgid(&init_user_ns, cred->cr_cred->fsgid));
=======
	*p++ = cpu_to_be32(from_kuid_munged(userns, cred->cr_cred->fsuid));
	*p++ = cpu_to_be32(from_kgid_munged(userns, cred->cr_cred->fsgid));
>>>>>>> 0ecfebd2

	gidarr_len = p++;
	if (gi)
		for (i = 0; i < UNX_NGROUPS && i < gi->ngroups; i++)
<<<<<<< HEAD
			*p++ = cpu_to_be32(from_kgid(&init_user_ns,
						     gi->gid[i]));
=======
			*p++ = cpu_to_be32(from_kgid_munged(userns, gi->gid[i]));
>>>>>>> 0ecfebd2
	*gidarr_len = cpu_to_be32(p - gidarr_len - 1);
	*cred_len = cpu_to_be32((p - cred_len - 1) << 2);
	p = xdr_reserve_space(xdr, (p - gidarr_len - 1) << 2);
	if (!p)
		goto marshal_failed;

	/* Verifier */

	p = xdr_reserve_space(xdr, 2 * sizeof(*p));
	if (!p)
		goto marshal_failed;
	*p++ = rpc_auth_null;
	*p   = xdr_zero;

	return 0;

marshal_failed:
	return -EMSGSIZE;
}

/*
 * Refresh credentials. This is a no-op for AUTH_UNIX
 */
static int
unx_refresh(struct rpc_task *task)
{
	set_bit(RPCAUTH_CRED_UPTODATE, &task->tk_rqstp->rq_cred->cr_flags);
	return 0;
}

static int
unx_validate(struct rpc_task *task, struct xdr_stream *xdr)
{
	struct rpc_auth *auth = task->tk_rqstp->rq_cred->cr_auth;
	__be32 *p;
	u32 size;

	p = xdr_inline_decode(xdr, 2 * sizeof(*p));
	if (!p)
		return -EIO;
	switch (*p++) {
	case rpc_auth_null:
	case rpc_auth_unix:
	case rpc_auth_short:
		break;
	default:
		return -EIO;
	}
	size = be32_to_cpup(p);
	if (size > RPC_MAX_AUTH_SIZE)
		return -EIO;
	p = xdr_inline_decode(xdr, size);
	if (!p)
		return -EIO;

	auth->au_verfsize = XDR_QUADLEN(size) + 2;
	auth->au_rslack = XDR_QUADLEN(size) + 2;
	auth->au_ralign = XDR_QUADLEN(size) + 2;
	return 0;
}

int __init rpc_init_authunix(void)
{
	unix_pool = mempool_create_kmalloc_pool(16, sizeof(struct rpc_cred));
	return unix_pool ? 0 : -ENOMEM;
}

void rpc_destroy_authunix(void)
{
	mempool_destroy(unix_pool);
}

const struct rpc_authops authunix_ops = {
	.owner		= THIS_MODULE,
	.au_flavor	= RPC_AUTH_UNIX,
	.au_name	= "UNIX",
	.create		= unx_create,
	.destroy	= unx_destroy,
	.lookup_cred	= unx_lookup_cred,
};

static
struct rpc_auth		unix_auth = {
	.au_cslack	= UNX_CALLSLACK,
	.au_rslack	= NUL_REPLYSLACK,
	.au_verfsize	= NUL_REPLYSLACK,
	.au_ops		= &authunix_ops,
	.au_flavor	= RPC_AUTH_UNIX,
	.au_count	= REFCOUNT_INIT(1),
};

static
const struct rpc_credops unix_credops = {
	.cr_name	= "AUTH_UNIX",
	.crdestroy	= unx_destroy_cred,
	.crmatch	= unx_match,
	.crmarshal	= unx_marshal,
	.crwrap_req	= rpcauth_wrap_req_encode,
	.crrefresh	= unx_refresh,
	.crvalidate	= unx_validate,
	.crunwrap_resp	= rpcauth_unwrap_resp_decode,
};<|MERGE_RESOLUTION|>--- conflicted
+++ resolved
@@ -107,11 +107,8 @@
 	__be32		*p, *cred_len, *gidarr_len;
 	int		i;
 	struct group_info *gi = cred->cr_cred->group_info;
-<<<<<<< HEAD
-=======
 	struct user_namespace *userns = clnt->cl_cred ?
 		clnt->cl_cred->user_ns : &init_user_ns;
->>>>>>> 0ecfebd2
 
 	/* Credential */
 
@@ -127,23 +124,13 @@
 	p = xdr_reserve_space(xdr, 3 * sizeof(*p));
 	if (!p)
 		goto marshal_failed;
-<<<<<<< HEAD
-	*p++ = cpu_to_be32(from_kuid(&init_user_ns, cred->cr_cred->fsuid));
-	*p++ = cpu_to_be32(from_kgid(&init_user_ns, cred->cr_cred->fsgid));
-=======
 	*p++ = cpu_to_be32(from_kuid_munged(userns, cred->cr_cred->fsuid));
 	*p++ = cpu_to_be32(from_kgid_munged(userns, cred->cr_cred->fsgid));
->>>>>>> 0ecfebd2
 
 	gidarr_len = p++;
 	if (gi)
 		for (i = 0; i < UNX_NGROUPS && i < gi->ngroups; i++)
-<<<<<<< HEAD
-			*p++ = cpu_to_be32(from_kgid(&init_user_ns,
-						     gi->gid[i]));
-=======
 			*p++ = cpu_to_be32(from_kgid_munged(userns, gi->gid[i]));
->>>>>>> 0ecfebd2
 	*gidarr_len = cpu_to_be32(p - gidarr_len - 1);
 	*cred_len = cpu_to_be32((p - cred_len - 1) << 2);
 	p = xdr_reserve_space(xdr, (p - gidarr_len - 1) << 2);
