--- conflicted
+++ resolved
@@ -423,12 +423,9 @@
 	POWER_STATE_OFF,
 };
 
-<<<<<<< HEAD
-=======
 /* Used to mask smu debug modes */
 #define SMU_DEBUG_HALT_ON_ERROR		0x1
 
->>>>>>> 754e0b0e
 struct amdgpu_pm {
 	struct mutex		mutex;
 	u32                     current_sclk;
@@ -466,14 +463,11 @@
 	struct list_head	pm_attr_list;
 
 	atomic_t		pwr_state[AMD_IP_BLOCK_TYPE_NUM];
-<<<<<<< HEAD
-=======
 
 	/*
 	 * 0 = disabled (default), otherwise enable corresponding debug mode
 	 */
 	uint32_t		smu_debug_mask;
->>>>>>> 754e0b0e
 };
 
 #define R600_SSTU_DFLT                               0
