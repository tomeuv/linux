--- conflicted
+++ resolved
@@ -2462,19 +2462,6 @@
 			if (!amdgpu_sriov_vf(adev)) {
 				struct amdgpu_hive_info *hive = amdgpu_get_xgmi_hive(adev);
 
-<<<<<<< HEAD
-			if (!hive->reset_domain ||
-			    !amdgpu_reset_get_reset_domain(hive->reset_domain)) {
-				r = -ENOENT;
-				amdgpu_put_xgmi_hive(hive);
-				goto init_failed;
-			}
-
-			/* Drop the early temporary reset domain we created for device */
-			amdgpu_reset_put_reset_domain(adev->reset_domain);
-			adev->reset_domain = hive->reset_domain;
-			amdgpu_put_xgmi_hive(hive);
-=======
 				if (!hive->reset_domain ||
 				    !amdgpu_reset_get_reset_domain(hive->reset_domain)) {
 					r = -ENOENT;
@@ -2487,7 +2474,6 @@
 				adev->reset_domain = hive->reset_domain;
 				amdgpu_put_xgmi_hive(hive);
 			}
->>>>>>> 65898687
 		}
 	}
 
@@ -5615,15 +5601,9 @@
 		~*peer_adev->dev->dma_mask : ~((1ULL << 32) - 1);
 	resource_size_t aper_limit =
 		adev->gmc.aper_base + adev->gmc.aper_size - 1;
-<<<<<<< HEAD
-	bool p2p_access = !adev->gmc.xgmi.connected_to_cpu &&
-			  !(pci_p2pdma_distance_many(adev->pdev,
-					&peer_adev->dev, 1, true) < 0);
-=======
 	bool p2p_access =
 		!adev->gmc.xgmi.connected_to_cpu &&
 		!(pci_p2pdma_distance(adev->pdev, peer_adev->dev, false) < 0);
->>>>>>> 65898687
 
 	return pcie_p2p && p2p_access && (adev->gmc.visible_vram_size &&
 		adev->gmc.real_vram_size == adev->gmc.visible_vram_size &&
