--- conflicted
+++ resolved
@@ -477,11 +477,7 @@
 	hw	= rdev_get_drvdata(rdev);
 	info	= &supply_info[rdev_get_id(rdev)];
 
-<<<<<<< HEAD
-	if (info->flags & FIXED_VOLTAGE)
-=======
 	if (rdev->desc->n_voltages == 1)
->>>>>>> 28c42c28
 		return 0;
 
 	ret = read_field(hw, &info->voltage);
