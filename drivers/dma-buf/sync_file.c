// SPDX-License-Identifier: GPL-2.0-only
/*
 * drivers/dma-buf/sync_file.c
 *
 * Copyright (C) 2012 Google, Inc.
 */

#include <linux/dma-fence-unwrap.h>
#include <linux/export.h>
#include <linux/file.h>
#include <linux/fs.h>
#include <linux/kernel.h>
#include <linux/poll.h>
#include <linux/sched.h>
#include <linux/slab.h>
#include <linux/uaccess.h>
#include <linux/anon_inodes.h>
#include <linux/sync_file.h>
#include <uapi/linux/sync_file.h>

static const struct file_operations sync_file_fops;

static struct sync_file *sync_file_alloc(void)
{
	struct sync_file *sync_file;

	sync_file = kzalloc(sizeof(*sync_file), GFP_KERNEL);
	if (!sync_file)
		return NULL;

	sync_file->file = anon_inode_getfile("sync_file", &sync_file_fops,
					     sync_file, 0);
	if (IS_ERR(sync_file->file))
		goto err;

	init_waitqueue_head(&sync_file->wq);

	INIT_LIST_HEAD(&sync_file->cb.node);

	return sync_file;

err:
	kfree(sync_file);
	return NULL;
}

static void fence_check_cb_func(struct dma_fence *f, struct dma_fence_cb *cb)
{
	struct sync_file *sync_file;

	sync_file = container_of(cb, struct sync_file, cb);

	wake_up_all(&sync_file->wq);
}

/**
 * sync_file_create() - creates a sync file
 * @fence:	fence to add to the sync_fence
 *
 * Creates a sync_file containg @fence. This function acquires and additional
 * reference of @fence for the newly-created &sync_file, if it succeeds. The
 * sync_file can be released with fput(sync_file->file). Returns the
 * sync_file or NULL in case of error.
 */
struct sync_file *sync_file_create(struct dma_fence *fence)
{
	struct sync_file *sync_file;

	sync_file = sync_file_alloc();
	if (!sync_file)
		return NULL;

	sync_file->fence = dma_fence_get(fence);

	return sync_file;
}
EXPORT_SYMBOL(sync_file_create);

static struct sync_file *sync_file_fdget(int fd)
{
	struct file *file = fget(fd);

	if (!file)
		return NULL;

	if (file->f_op != &sync_file_fops)
		goto err;

	return file->private_data;

err:
	fput(file);
	return NULL;
}

/**
 * sync_file_get_fence - get the fence related to the sync_file fd
 * @fd:		sync_file fd to get the fence from
 *
 * Ensures @fd references a valid sync_file and returns a fence that
 * represents all fence in the sync_file. On error NULL is returned.
 */
struct dma_fence *sync_file_get_fence(int fd)
{
	struct sync_file *sync_file;
	struct dma_fence *fence;

	sync_file = sync_file_fdget(fd);
	if (!sync_file)
		return NULL;

	fence = dma_fence_get(sync_file->fence);
	fput(sync_file->file);

	return fence;
}
EXPORT_SYMBOL(sync_file_get_fence);

/**
 * sync_file_get_name - get the name of the sync_file
 * @sync_file:		sync_file to get the fence from
 * @buf:		destination buffer to copy sync_file name into
 * @len:		available size of destination buffer.
 *
 * Each sync_file may have a name assigned either by the user (when merging
 * sync_files together) or created from the fence it contains. In the latter
 * case construction of the name is deferred until use, and so requires
 * sync_file_get_name().
 *
 * Returns: a string representing the name.
 */
char *sync_file_get_name(struct sync_file *sync_file, char *buf, int len)
{
	if (sync_file->user_name[0]) {
		strlcpy(buf, sync_file->user_name, len);
	} else {
		struct dma_fence *fence = sync_file->fence;

		snprintf(buf, len, "%s-%s%llu-%lld",
			 fence->ops->get_driver_name(fence),
			 fence->ops->get_timeline_name(fence),
			 fence->context,
			 fence->seqno);
	}

	return buf;
}

static int sync_file_set_fence(struct sync_file *sync_file,
			       struct dma_fence **fences, int num_fences)
{
	struct dma_fence_array *array;

	/*
	 * The reference for the fences in the new sync_file and held
	 * in add_fence() during the merge procedure, so for num_fences == 1
	 * we already own a new reference to the fence. For num_fence > 1
	 * we own the reference of the dma_fence_array creation.
	 */

	if (num_fences == 0) {
		sync_file->fence = dma_fence_get_stub();
		kfree(fences);

	} else if (num_fences == 1) {
		sync_file->fence = fences[0];
		kfree(fences);

	} else {
		array = dma_fence_array_create(num_fences, fences,
					       dma_fence_context_alloc(1),
					       1, false);
		if (!array)
			return -ENOMEM;

		sync_file->fence = &array->base;
	}

	return 0;
}

static void add_fence(struct dma_fence **fences,
		      int *i, struct dma_fence *fence)
{
	fences[*i] = fence;

	if (!dma_fence_is_signaled(fence)) {
		dma_fence_get(fence);
		(*i)++;
	}
}

/**
 * sync_file_merge() - merge two sync_files
 * @name:	name of new fence
 * @a:		sync_file a
 * @b:		sync_file b
 *
 * Creates a new sync_file which contains copies of all the fences in both
 * @a and @b.  @a and @b remain valid, independent sync_file. Returns the
 * new merged sync_file or NULL in case of error.
 */
static struct sync_file *sync_file_merge(const char *name, struct sync_file *a,
					 struct sync_file *b)
{
	struct dma_fence *a_fence, *b_fence, **fences;
	struct dma_fence_unwrap a_iter, b_iter;
	unsigned int index, num_fences;
	struct sync_file *sync_file;

	sync_file = sync_file_alloc();
	if (!sync_file)
		return NULL;

	num_fences = 0;
	dma_fence_unwrap_for_each(a_fence, &a_iter, a->fence)
		++num_fences;
	dma_fence_unwrap_for_each(b_fence, &b_iter, b->fence)
		++num_fences;

	if (num_fences > INT_MAX)
		goto err_free_sync_file;

	fences = kcalloc(num_fences, sizeof(*fences), GFP_KERNEL);
	if (!fences)
		goto err_free_sync_file;

	/*
	 * We can't guarantee that fences in both a and b are ordered, but it is
	 * still quite likely.
	 *
	 * So attempt to order the fences as we pass over them and merge fences
	 * with the same context.
	 */
<<<<<<< HEAD

	index = 0;
	for (a_fence = dma_fence_unwrap_first(a->fence, &a_iter),
	     b_fence = dma_fence_unwrap_first(b->fence, &b_iter);
	     a_fence || b_fence; ) {

		if (!b_fence) {
			add_fence(fences, &index, a_fence);
			a_fence = dma_fence_unwrap_next(&a_iter);

		} else if (!a_fence) {
			add_fence(fences, &index, b_fence);
			b_fence = dma_fence_unwrap_next(&b_iter);

		} else if (a_fence->context < b_fence->context) {
			add_fence(fences, &index, a_fence);
			a_fence = dma_fence_unwrap_next(&a_iter);

		} else if (b_fence->context < a_fence->context) {
			add_fence(fences, &index, b_fence);
			b_fence = dma_fence_unwrap_next(&b_iter);

		} else if (__dma_fence_is_later(a_fence->seqno, b_fence->seqno,
						a_fence->ops)) {
			add_fence(fences, &index, a_fence);
			a_fence = dma_fence_unwrap_next(&a_iter);
			b_fence = dma_fence_unwrap_next(&b_iter);

		} else {
			add_fence(fences, &index, b_fence);
			a_fence = dma_fence_unwrap_next(&a_iter);
			b_fence = dma_fence_unwrap_next(&b_iter);
		}
	}

	if (index == 0)
		fences[index++] = dma_fence_get_stub();

	if (num_fences > index) {
		struct dma_fence **tmp;

		/* Keep going even when reducing the size failed */
		tmp = krealloc_array(fences, index, sizeof(*fences),
				     GFP_KERNEL);
		if (tmp)
			fences = tmp;
=======

	index = 0;
	for (a_fence = dma_fence_unwrap_first(a->fence, &a_iter),
	     b_fence = dma_fence_unwrap_first(b->fence, &b_iter);
	     a_fence || b_fence; ) {

		if (!b_fence) {
			add_fence(fences, &index, a_fence);
			a_fence = dma_fence_unwrap_next(&a_iter);

		} else if (!a_fence) {
			add_fence(fences, &index, b_fence);
			b_fence = dma_fence_unwrap_next(&b_iter);

		} else if (a_fence->context < b_fence->context) {
			add_fence(fences, &index, a_fence);
			a_fence = dma_fence_unwrap_next(&a_iter);

		} else if (b_fence->context < a_fence->context) {
			add_fence(fences, &index, b_fence);
			b_fence = dma_fence_unwrap_next(&b_iter);

		} else if (__dma_fence_is_later(a_fence->seqno, b_fence->seqno,
						a_fence->ops)) {
			add_fence(fences, &index, a_fence);
			a_fence = dma_fence_unwrap_next(&a_iter);
			b_fence = dma_fence_unwrap_next(&b_iter);

		} else {
			add_fence(fences, &index, b_fence);
			a_fence = dma_fence_unwrap_next(&a_iter);
			b_fence = dma_fence_unwrap_next(&b_iter);
		}
>>>>>>> 88084a3d
	}

	if (sync_file_set_fence(sync_file, fences, index) < 0)
		goto err_put_fences;

	strlcpy(sync_file->user_name, name, sizeof(sync_file->user_name));
	return sync_file;

err_put_fences:
	while (index)
		dma_fence_put(fences[--index]);
	kfree(fences);

err_free_sync_file:
	fput(sync_file->file);
	return NULL;
}

static int sync_file_release(struct inode *inode, struct file *file)
{
	struct sync_file *sync_file = file->private_data;

	if (test_bit(POLL_ENABLED, &sync_file->flags))
		dma_fence_remove_callback(sync_file->fence, &sync_file->cb);
	dma_fence_put(sync_file->fence);
	kfree(sync_file);

	return 0;
}

static __poll_t sync_file_poll(struct file *file, poll_table *wait)
{
	struct sync_file *sync_file = file->private_data;

	poll_wait(file, &sync_file->wq, wait);

	if (list_empty(&sync_file->cb.node) &&
	    !test_and_set_bit(POLL_ENABLED, &sync_file->flags)) {
		if (dma_fence_add_callback(sync_file->fence, &sync_file->cb,
					   fence_check_cb_func) < 0)
			wake_up_all(&sync_file->wq);
	}

	return dma_fence_is_signaled(sync_file->fence) ? EPOLLIN : 0;
}

static long sync_file_ioctl_merge(struct sync_file *sync_file,
				  unsigned long arg)
{
	int fd = get_unused_fd_flags(O_CLOEXEC);
	int err;
	struct sync_file *fence2, *fence3;
	struct sync_merge_data data;

	if (fd < 0)
		return fd;

	if (copy_from_user(&data, (void __user *)arg, sizeof(data))) {
		err = -EFAULT;
		goto err_put_fd;
	}

	if (data.flags || data.pad) {
		err = -EINVAL;
		goto err_put_fd;
	}

	fence2 = sync_file_fdget(data.fd2);
	if (!fence2) {
		err = -ENOENT;
		goto err_put_fd;
	}

	data.name[sizeof(data.name) - 1] = '\0';
	fence3 = sync_file_merge(data.name, sync_file, fence2);
	if (!fence3) {
		err = -ENOMEM;
		goto err_put_fence2;
	}

	data.fence = fd;
	if (copy_to_user((void __user *)arg, &data, sizeof(data))) {
		err = -EFAULT;
		goto err_put_fence3;
	}

	fd_install(fd, fence3->file);
	fput(fence2->file);
	return 0;

err_put_fence3:
	fput(fence3->file);

err_put_fence2:
	fput(fence2->file);

err_put_fd:
	put_unused_fd(fd);
	return err;
}

static int sync_fill_fence_info(struct dma_fence *fence,
				 struct sync_fence_info *info)
{
	strlcpy(info->obj_name, fence->ops->get_timeline_name(fence),
		sizeof(info->obj_name));
	strlcpy(info->driver_name, fence->ops->get_driver_name(fence),
		sizeof(info->driver_name));

	info->status = dma_fence_get_status(fence);
	while (test_bit(DMA_FENCE_FLAG_SIGNALED_BIT, &fence->flags) &&
	       !test_bit(DMA_FENCE_FLAG_TIMESTAMP_BIT, &fence->flags))
		cpu_relax();
	info->timestamp_ns =
		test_bit(DMA_FENCE_FLAG_TIMESTAMP_BIT, &fence->flags) ?
		ktime_to_ns(fence->timestamp) :
		ktime_set(0, 0);

	return info->status;
}

static long sync_file_ioctl_fence_info(struct sync_file *sync_file,
				       unsigned long arg)
{
	struct sync_fence_info *fence_info = NULL;
	struct dma_fence_unwrap iter;
	struct sync_file_info info;
	unsigned int num_fences;
	struct dma_fence *fence;
	int ret;
	__u32 size;

	if (copy_from_user(&info, (void __user *)arg, sizeof(info)))
		return -EFAULT;

	if (info.flags || info.pad)
		return -EINVAL;

	num_fences = 0;
	dma_fence_unwrap_for_each(fence, &iter, sync_file->fence)
		++num_fences;

	/*
	 * Passing num_fences = 0 means that userspace doesn't want to
	 * retrieve any sync_fence_info. If num_fences = 0 we skip filling
	 * sync_fence_info and return the actual number of fences on
	 * info->num_fences.
	 */
	if (!info.num_fences) {
		info.status = dma_fence_get_status(sync_file->fence);
		goto no_fences;
	} else {
		info.status = 1;
	}

	if (info.num_fences < num_fences)
		return -EINVAL;

	size = num_fences * sizeof(*fence_info);
	fence_info = kzalloc(size, GFP_KERNEL);
	if (!fence_info)
		return -ENOMEM;

	num_fences = 0;
	dma_fence_unwrap_for_each(fence, &iter, sync_file->fence) {
		int status;

		status = sync_fill_fence_info(fence, &fence_info[num_fences++]);
		info.status = info.status <= 0 ? info.status : status;
	}

	if (copy_to_user(u64_to_user_ptr(info.sync_fence_info), fence_info,
			 size)) {
		ret = -EFAULT;
		goto out;
	}

no_fences:
	sync_file_get_name(sync_file, info.name, sizeof(info.name));
	info.num_fences = num_fences;

	if (copy_to_user((void __user *)arg, &info, sizeof(info)))
		ret = -EFAULT;
	else
		ret = 0;

out:
	kfree(fence_info);

	return ret;
}

static long sync_file_ioctl(struct file *file, unsigned int cmd,
			    unsigned long arg)
{
	struct sync_file *sync_file = file->private_data;

	switch (cmd) {
	case SYNC_IOC_MERGE:
		return sync_file_ioctl_merge(sync_file, arg);

	case SYNC_IOC_FILE_INFO:
		return sync_file_ioctl_fence_info(sync_file, arg);

	default:
		return -ENOTTY;
	}
}

static const struct file_operations sync_file_fops = {
	.release = sync_file_release,
	.poll = sync_file_poll,
	.unlocked_ioctl = sync_file_ioctl,
	.compat_ioctl = compat_ptr_ioctl,
};<|MERGE_RESOLUTION|>--- conflicted
+++ resolved
@@ -232,7 +232,6 @@
 	 * So attempt to order the fences as we pass over them and merge fences
 	 * with the same context.
 	 */
-<<<<<<< HEAD
 
 	index = 0;
 	for (a_fence = dma_fence_unwrap_first(a->fence, &a_iter),
@@ -266,54 +265,6 @@
 			a_fence = dma_fence_unwrap_next(&a_iter);
 			b_fence = dma_fence_unwrap_next(&b_iter);
 		}
-	}
-
-	if (index == 0)
-		fences[index++] = dma_fence_get_stub();
-
-	if (num_fences > index) {
-		struct dma_fence **tmp;
-
-		/* Keep going even when reducing the size failed */
-		tmp = krealloc_array(fences, index, sizeof(*fences),
-				     GFP_KERNEL);
-		if (tmp)
-			fences = tmp;
-=======
-
-	index = 0;
-	for (a_fence = dma_fence_unwrap_first(a->fence, &a_iter),
-	     b_fence = dma_fence_unwrap_first(b->fence, &b_iter);
-	     a_fence || b_fence; ) {
-
-		if (!b_fence) {
-			add_fence(fences, &index, a_fence);
-			a_fence = dma_fence_unwrap_next(&a_iter);
-
-		} else if (!a_fence) {
-			add_fence(fences, &index, b_fence);
-			b_fence = dma_fence_unwrap_next(&b_iter);
-
-		} else if (a_fence->context < b_fence->context) {
-			add_fence(fences, &index, a_fence);
-			a_fence = dma_fence_unwrap_next(&a_iter);
-
-		} else if (b_fence->context < a_fence->context) {
-			add_fence(fences, &index, b_fence);
-			b_fence = dma_fence_unwrap_next(&b_iter);
-
-		} else if (__dma_fence_is_later(a_fence->seqno, b_fence->seqno,
-						a_fence->ops)) {
-			add_fence(fences, &index, a_fence);
-			a_fence = dma_fence_unwrap_next(&a_iter);
-			b_fence = dma_fence_unwrap_next(&b_iter);
-
-		} else {
-			add_fence(fences, &index, b_fence);
-			a_fence = dma_fence_unwrap_next(&a_iter);
-			b_fence = dma_fence_unwrap_next(&b_iter);
-		}
->>>>>>> 88084a3d
 	}
 
 	if (sync_file_set_fence(sync_file, fences, index) < 0)
